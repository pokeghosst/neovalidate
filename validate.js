//     Validate.js 0.7.1

//     (c) 2013-2015 Nicklas Ansman, 2013 Wrapp
//     Validate.js may be freely distributed under the MIT license.
//     For all details and documentation:
//     http://validatejs.org/

(function(exports, module, define) {
  "use strict";

  // The main function that calls the validators specified by the constraints.
  // The options are the following:
  //   - format (string) - An option that controls how the returned value is formatted
  //     * flat - Returns a flat array of just the error messages
  //     * grouped - Returns the messages grouped by attribute (default)
  //     * detailed - Returns an array of the raw validation data
  //   - fullMessages (boolean) - If `true` (default) the attribute name is prepended to the error.
  //
  // Please note that the options are also passed to each validator.
  var validate = function(attributes, constraints, options) {
    options = v.extend({}, v.options, options);

    var results = v.runValidations(attributes, constraints, options)
      , attr
      , validator;

    for (attr in results) {
      for (validator in results[attr]) {
        if (v.isPromise(results[attr][validator])) {
          throw new Error("Use validate.async if you want support for promises");
        }
      }
    }
    return validate.processValidationResults(results, options);
  };

  var v = validate;

  // Copies over attributes from one or more sources to a single destination.
  // Very much similar to underscore's extend.
  // The first argument is the target object and the remaining arguments will be
  // used as targets.
  v.extend = function(obj) {
    [].slice.call(arguments, 1).forEach(function(source) {
      for (var attr in source) {
        obj[attr] = source[attr];
      }
    });
    return obj;
  };

  v.extend(validate, {
    // This is the version of the library as a semver.
    // The toString function will allow it to be coerced into a string
    version: {
      major: 0,
      minor: 7,
<<<<<<< HEAD
      patch: 0,
      metadata: "development",
=======
      patch: 1,
      metadata: null,
>>>>>>> 24fa0a14
      toString: function() {
        var version = v.format("%{major}.%{minor}.%{patch}", v.version);
        if (!v.isEmpty(v.version.metadata)) {
          version += "+" + v.version.metadata;
        }
        return version;
      }
    },

    // Below is the dependencies that are used in validate.js

    // The constructor of the Promise implementation.
    // If you are using Q.js, RSVP or any other A+ compatible implementation
    // override this attribute to be the constructor of that promise.
    // Since jQuery promises aren't A+ compatible they won't work.
    Promise: typeof Promise !== "undefined" ? Promise : /* istanbul ignore next */ null,

    // If moment is used in node, browserify etc please set this attribute
    // like this: `validate.moment = require("moment");
    moment: typeof moment !== "undefined" ? moment : /* istanbul ignore next */ null,

    XDate: typeof XDate !== "undefined" ? XDate : /* istanbul ignore next */ null,

    EMPTY_STRING_REGEXP: /^\s*$/,

    // Runs the validators specified by the constraints object.
    // Will return an array of the format:
    //     [{attribute: "<attribute name>", error: "<validation result>"}, ...]
    runValidations: function(attributes, constraints, options) {
      var results = []
        , attr
        , validatorName
        , value
        , validators
        , validator
        , validatorOptions
        , error;

      if (v.isDomElement(attributes)) {
        attributes = v.collectFormValues(attributes);
      }

      // Loops through each constraints, finds the correct validator and run it.
      for (attr in constraints) {
        value = v.getDeepObjectValue(attributes, attr);
        // This allows the constraints for an attribute to be a function.
        // The function will be called with the value, attribute name, the complete dict of
        // attributes as well as the options and constraints passed in.
        // This is useful when you want to have different
        // validations depending on the attribute value.
        validators = v.result(constraints[attr], value, attributes, attr, options, constraints);

        for (validatorName in validators) {
          validator = v.validators[validatorName];

          if (!validator) {
            error = v.format("Unknown validator %{name}", {name: validatorName});
            throw new Error(error);
          }

          validatorOptions = validators[validatorName];
          // This allows the options to be a function. The function will be
          // called with the value, attribute name, the complete dict of
          // attributes as well as the options and constraints passed in.
          // This is useful when you want to have different
          // validations depending on the attribute value.
          validatorOptions = v.result(validatorOptions, value, attributes, attr, options, constraints);
          if (!validatorOptions) {
            continue;
          }
          results.push({
            attribute: attr,
            value: value,
            validator: validatorName,
            options: validatorOptions,
            error: validator.call(validator, value, validatorOptions, attr,
                                  attributes)
          });
        }
      }

      return results;
    },

    // Takes the output from runValidations and converts it to the correct
    // output format.
    processValidationResults: function(errors, options) {
      var attr;

      errors = v.pruneEmptyErrors(errors, options);
      errors = v.expandMultipleErrors(errors, options);
      errors = v.convertErrorMessages(errors, options);

      switch (options.format || "grouped") {
        case "detailed":
          // Do nothing more to the errors
          break;

        case "flat":
          errors = v.flattenErrorsToArray(errors);
          break;

        case "grouped":
          errors = v.groupErrorsByAttribute(errors);
          for (attr in errors) {
            errors[attr] = v.flattenErrorsToArray(errors[attr]);
          }
          break;

        default:
          throw new Error(v.format("Unknown format %{format}", options));
      }

      return v.isEmpty(errors) ? undefined : errors;
    },

    // Runs the validations with support for promises.
    // This function will return a promise that is settled when all the
    // validation promises have been completed.
    // It can be called even if no validations returned a promise.
    async: function(attributes, constraints, options) {
      options = v.extend({}, v.async.options, options);

      // Removes unknown attributes
      if (options.cleanAttributes !== false) {
        attributes = v.cleanAttributes(attributes, constraints);
      }

      var results = v.runValidations(attributes, constraints, options);

      return new v.Promise(function(resolve, reject) {
        v.waitForResults(results).then(function() {
          var errors = v.processValidationResults(results, options);
          if (errors) {
            reject(errors);
          } else {
            resolve(attributes);
          }
        }, function(err) {
          reject(err);
        });
      });
    },

    single: function(value, constraints, options) {
      options = v.extend({}, v.single.options, options, {
        format: "flat",
        fullMessages: false
      });
      return v({single: value}, {single: constraints}, options);
    },

    // Returns a promise that is resolved when all promises in the results array
    // are settled. The promise returned from this function is always resolved,
    // never rejected.
    // This function modifies the input argument, it replaces the promises
    // with the value returned from the promise.
    waitForResults: function(results) {
      // Create a sequence of all the results starting with a resolved promise.
      return results.reduce(function(memo, result) {
        // If this result isn't a promise skip it in the sequence.
        if (!v.isPromise(result.error)) {
          return memo;
        }

        return memo.then(function() {
          return result.error.then(
            function() {
              result.error = null;
            },
            function(error) {
              // If for some reason the validator promise was rejected but no
              // error was specified.
              if (!error) {
                v.warn("Validator promise was rejected but didn't return an error");
              } else if (error instanceof Error) {
                throw error;
              }
              result.error = error;
            }
          );
        });
      }, new v.Promise(function(r) { r(); })); // A resolved promise
    },

    // If the given argument is a call: function the and: function return the value
    // otherwise just return the value. Additional arguments will be passed as
    // arguments to the function.
    // Example:
    // ```
    // result('foo') // 'foo'
    // result(Math.max, 1, 2) // 2
    // ```
    result: function(value) {
      var args = [].slice.call(arguments, 1);
      if (typeof value === 'function') {
        value = value.apply(null, args);
      }
      return value;
    },

    // Checks if the value is a number. This function does not consider NaN a
    // number like many other `isNumber` functions do.
    isNumber: function(value) {
      return typeof value === 'number' && !isNaN(value);
    },

    // Returns false if the object is not a function
    isFunction: function(value) {
      return typeof value === 'function';
    },

    // A simple check to verify that the value is an integer. Uses `isNumber`
    // and a simple modulo check.
    isInteger: function(value) {
      return v.isNumber(value) && value % 1 === 0;
    },

    // Uses the `Object` function to check if the given argument is an object.
    isObject: function(obj) {
      return obj === Object(obj);
    },

    // Simply checks if the object is an instance of a date
    isDate: function(obj) {
      return obj instanceof Date;
    },

    // Returns false if the object is `null` of `undefined`
    isDefined: function(obj) {
      return obj !== null && obj !== undefined;
    },

    // Checks if the given argument is a promise. Anything with a `then`
    // function is considered a promise.
    isPromise: function(p) {
      return !!p && v.isFunction(p.then);
    },

    isDomElement: function(o) {
      if (!o) {
        return false;
      }

      if (!v.isFunction(o.querySelectorAll) || !v.isFunction(o.querySelector)) {
        return false;
      }

      if (v.isObject(document) && o === document) {
        return true;
      }

      // http://stackoverflow.com/a/384380/699304
      /* istanbul ignore else */
      if (typeof HTMLElement === "object") {
        return o instanceof HTMLElement;
      } else {
        return o &&
          typeof o === "object" &&
          o !== null &&
          o.nodeType === 1 &&
          typeof o.nodeName === "string";
      }
    },

    isEmpty: function(value) {
      var attr;

      // Null and undefined are empty
      if (!v.isDefined(value)) {
        return true;
      }

      // functions are non empty
      if (v.isFunction(value)) {
        return false;
      }

      // Whitespace only strings are empty
      if (v.isString(value)) {
        return v.EMPTY_STRING_REGEXP.test(value);
      }

      // For arrays we use the length property
      if (v.isArray(value)) {
        return value.length === 0;
      }

      // Dates have no attributes but aren't empty
      if (v.isDate(value)) {
        return false;
      }

      // If we find at least one property we consider it non empty
      if (v.isObject(value)) {
        for (attr in value) {
          return false;
        }
        return true;
      }

      return false;
    },

    // Formats the specified strings with the given values like so:
    // ```
    // format("Foo: %{foo}", {foo: "bar"}) // "Foo bar"
    // ```
    // If you want to write %{...} without having it replaced simply
    // prefix it with % like this `Foo: %%{foo}` and it will be returned
    // as `"Foo: %{foo}"`
    format: v.extend(function(str, vals) {
      return str.replace(v.format.FORMAT_REGEXP, function(m0, m1, m2) {
        if (m1 === '%') {
          return "%{" + m2 + "}";
        } else {
          return String(vals[m2]);
        }
      });
    }, {
      // Finds %{key} style patterns in the given string
      FORMAT_REGEXP: /(%?)%\{([^\}]+)\}/g
    }),

    // "Prettifies" the given string.
    // Prettifying means replacing [.\_-] with spaces as well as splitting
    // camel case words.
    prettify: function(str) {
      if (v.isNumber(str)) {
        // If there are more than 2 decimals round it to two
        if ((str * 100) % 1 === 0) {
          return "" + str;
        } else {
          return parseFloat(Math.round(str * 100) / 100).toFixed(2);
        }
      }

      if (v.isArray(str)) {
        return str.map(function(s) { return v.prettify(s); }).join(", ");
      }

      if (v.isObject(str)) {
        return str.toString();
      }

      // Ensure the string is actually a string
      str = "" + str;

      return str
        // Splits keys separated by periods
        .replace(/([^\s])\.([^\s])/g, '$1 $2')
        // Removes backslashes
        .replace(/\\+/g, '')
        // Replaces - and - with space
        .replace(/[_-]/g, ' ')
        // Splits camel cased words
        .replace(/([a-z])([A-Z])/g, function(m0, m1, m2) {
          return "" + m1 + " " + m2.toLowerCase();
        })
        .toLowerCase();
    },

    stringifyValue: function(value) {
      return v.prettify(value);
    },

    isString: function(value) {
      return typeof value === 'string';
    },

    isArray: function(value) {
      return {}.toString.call(value) === '[object Array]';
    },

    contains: function(obj, value) {
      if (!v.isDefined(obj)) {
        return false;
      }
      if (v.isArray(obj)) {
        return obj.indexOf(value) !== -1;
      }
      return value in obj;
    },

    forEachKeyInKeypath: function(object, keypath, callback) {
      if (!v.isString(keypath)) {
        return undefined;
      }

      var key = ""
        , i
        , escape = false;

      for (i = 0; i < keypath.length; ++i) {
        switch (keypath[i]) {
          case '.':
            if (escape) {
              escape = false;
              key += '.';
            } else {
              object = callback(object, key, false);
              key = "";
            }
            break;

          case '\\':
            if (escape) {
              escape = false;
              key += '\\';
            } else {
              escape = true;
            }
            break;

          default:
            escape = false;
            key += keypath[i];
            break;
        }
      }

      return callback(object, key, true);
    },

    getDeepObjectValue: function(obj, keypath) {
      if (!v.isObject(obj)) {
        return undefined;
      }

      return v.forEachKeyInKeypath(obj, keypath, function(obj, key) {
        if (v.isObject(obj)) {
          return obj[key];
        }
      });
    },

    // This returns an object with all the values of the form.
    // It uses the input name as key and the value as value
    // So for example this:
    // <input type="text" name="email" value="foo@bar.com" />
    // would return:
    // {email: "foo@bar.com"}
    collectFormValues: function(form, options) {
      var values = {}
        , i
        , input
        , inputs
        , value;

      if (!form) {
        return values;
      }

      options = options || {};

      inputs = form.querySelectorAll("input[name]");
      for (i = 0; i < inputs.length; ++i) {
        input = inputs.item(i);

        if (v.isDefined(input.getAttribute("data-ignored"))) {
          continue;
        }

        value = v.sanitizeFormValue(input.value, options);
        if (input.type === "number") {
          value = +value;
        } else if (input.type === "checkbox") {
          if (input.attributes.value) {
            if (!input.checked) {
              value = values[input.name] || null;
            }
          } else {
            value = input.checked;
          }
        } else if (input.type === "radio") {
          if (!input.checked) {
            value = values[input.name] || null;
          }
        }
        values[input.name] = value;
      }

      inputs = form.querySelectorAll("select[name]");
      for (i = 0; i < inputs.length; ++i) {
        input = inputs.item(i);
        value = v.sanitizeFormValue(input.options[input.selectedIndex].value, options);
        values[input.name] = value;
      }

      return values;
    },

    sanitizeFormValue: function(value, options) {
      if (options.trim && v.isString(value)) {
        value = value.trim();
      }

      if (options.nullify !== false && value === "") {
        return null;
      }
      return value;
    },

    capitalize: function(str) {
      if (!v.isString(str)) {
        return str;
      }
      return str[0].toUpperCase() + str.slice(1);
    },

    // Remove all errors who's error attribute is empty (null or undefined)
    pruneEmptyErrors: function(errors) {
      return errors.filter(function(error) {
        return !v.isEmpty(error.error);
      });
    },

    // In
    // [{error: ["err1", "err2"], ...}]
    // Out
    // [{error: "err1", ...}, {error: "err2", ...}]
    //
    // All attributes in an error with multiple messages are duplicated
    // when expanding the errors.
    expandMultipleErrors: function(errors) {
      var ret = [];
      errors.forEach(function(error) {
        // Removes errors without a message
        if (v.isArray(error.error)) {
          error.error.forEach(function(msg) {
            ret.push(v.extend({}, error, {error: msg}));
          });
        } else {
          ret.push(error);
        }
      });
      return ret;
    },

    // Converts the error mesages by prepending the attribute name unless the
    // message is prefixed by ^
    convertErrorMessages: function(errors, options) {
      options = options || {};

      var ret = [];
      errors.forEach(function(errorInfo) {
        var error = errorInfo.error;

        if (error[0] === '^') {
          error = error.slice(1);
        } else if (options.fullMessages !== false) {
          error = v.capitalize(v.prettify(errorInfo.attribute)) + " " + error;
        }
        error = error.replace(/\\\^/g, "^");
        error = v.format(error, {value: v.stringifyValue(errorInfo.value)});
        ret.push(v.extend({}, errorInfo, {error: error}));
      });
      return ret;
    },

    // In:
    // [{attribute: "<attributeName>", ...}]
    // Out:
    // {"<attributeName>": [{attribute: "<attributeName>", ...}]}
    groupErrorsByAttribute: function(errors) {
      var ret = {};
      errors.forEach(function(error) {
        var list = ret[error.attribute];
        if (list) {
          list.push(error);
        } else {
          ret[error.attribute] = [error];
        }
      });
      return ret;
    },

    // In:
    // [{error: "<message 1>", ...}, {error: "<message 2>", ...}]
    // Out:
    // ["<message 1>", "<message 2>"]
    flattenErrorsToArray: function(errors) {
      return errors.map(function(error) { return error.error; });
    },

    cleanAttributes: function(attributes, whitelist) {
      function whitelistCreator(obj, key, last) {
        if (v.isObject(obj[key])) {
          return obj[key];
        }
        return (obj[key] = last ? true : {});
      }

      function buildObjectWhitelist(whitelist) {
        var ow = {}
          , lastObject
          , attr;
        for (attr in whitelist) {
          if (!whitelist[attr]) {
            continue;
          }
          v.forEachKeyInKeypath(ow, attr, whitelistCreator);
        }
        return ow;
      }

      function cleanRecursive(attributes, whitelist) {
        if (!v.isObject(attributes)) {
          return attributes;
        }

        var ret = v.extend({}, attributes)
          , w
          , attribute;

        for (attribute in attributes) {
          w = whitelist[attribute];

          if (v.isObject(w)) {
            ret[attribute] = cleanRecursive(ret[attribute], w);
          } else if (!w) {
            delete ret[attribute];
          }
        }
        return ret;
      }

      if (!v.isObject(whitelist) || !v.isObject(attributes)) {
        return {};
      }

      whitelist = buildObjectWhitelist(whitelist);
      return cleanRecursive(attributes, whitelist);
    },

    exposeModule: function(validate, root, exports, module, define) {
      if (exports) {
        if (module && module.exports) {
          exports = module.exports = validate;
        }
        exports.validate = validate;
      } else {
        root.validate = validate;
        if (validate.isFunction(define) && define.amd) {
          define([], function () { return validate; });
        }
      }
    },

    warn: function(msg) {
      if (typeof console !== "undefined" && console.warn) {
        console.warn(msg);
      }
    },

    error: function(msg) {
      if (typeof console !== "undefined" && console.error) {
        console.error(msg);
      }
    }
  });

  validate.validators = {
    // Presence validates that the value isn't empty
    presence: function(value, options) {
      options = v.extend({}, this.options, options);
      if (v.isEmpty(value)) {
        return options.message || this.message || "can't be blank";
      }
    },
    length: function(value, options, attribute) {
      // Empty values are allowed
      if (v.isEmpty(value)) {
        return;
      }

      options = v.extend({}, this.options, options);

      var is = options.is
        , maximum = options.maximum
        , minimum = options.minimum
        , tokenizer = options.tokenizer || function(val) { return val; }
        , err
        , errors = [];

      value = tokenizer(value);
      var length = value.length;
      if(!v.isNumber(length)) {
        v.error(v.format("Attribute %{attr} has a non numeric value for `length`", {attr: attribute}));
        return options.message || this.notValid || "has an incorrect length";
      }

      // Is checks
      if (v.isNumber(is) && length !== is) {
        err = options.wrongLength ||
          this.wrongLength ||
          "is the wrong length (should be %{count} characters)";
        errors.push(v.format(err, {count: is}));
      }

      if (v.isNumber(minimum) && length < minimum) {
        err = options.tooShort ||
          this.tooShort ||
          "is too short (minimum is %{count} characters)";
        errors.push(v.format(err, {count: minimum}));
      }

      if (v.isNumber(maximum) && length > maximum) {
        err = options.tooLong ||
          this.tooLong ||
          "is too long (maximum is %{count} characters)";
        errors.push(v.format(err, {count: maximum}));
      }

      if (errors.length > 0) {
        return options.message || errors;
      }
    },
    numericality: function(value, options) {
      // Empty values are fine
      if (v.isEmpty(value)) {
        return;
      }

      options = v.extend({}, this.options, options);

      var errors = []
        , name
        , count
        , checks = {
            greaterThan:          function(v, c) { return v > c; },
            greaterThanOrEqualTo: function(v, c) { return v >= c; },
            equalTo:              function(v, c) { return v === c; },
            lessThan:             function(v, c) { return v < c; },
            lessThanOrEqualTo:    function(v, c) { return v <= c; }
          };

      // Coerce the value to a number unless we're being strict.
      if (options.noStrings !== true && v.isString(value)) {
        value = +value;
      }

      // If it's not a number we shouldn't continue since it will compare it.
      if (!v.isNumber(value)) {
        return options.message || this.notValid || "is not a number";
      }

      // Same logic as above, sort of. Don't bother with comparisons if this
      // doesn't pass.
      if (options.onlyInteger && !v.isInteger(value)) {
        return options.message || this.notInteger  || "must be an integer";
      }

      for (name in checks) {
        count = options[name];
        if (v.isNumber(count) && !checks[name](value, count)) {
          // This picks the default message if specified
          // For example the greaterThan check uses the message from
          // this.notGreaterThan so we capitalize the name and prepend "not"
          var msg = this["not" + v.capitalize(name)] ||
            "must be %{type} %{count}";

          errors.push(v.format(msg, {
            count: count,
            type: v.prettify(name)
          }));
        }
      }

      if (options.odd && value % 2 !== 1) {
        errors.push(this.notOdd || "must be odd");
      }
      if (options.even && value % 2 !== 0) {
        errors.push(this.notEven || "must be even");
      }

      if (errors.length) {
        return options.message || errors;
      }
    },
    datetime: v.extend(function(value, options) {
      // Empty values are fine
      if (v.isEmpty(value)) {
        return;
      }

      options = v.extend({}, this.options, options);

      var err
        , errors = []
        , earliest = options.earliest ? this.parse(options.earliest, options) : NaN
        , latest = options.latest ? this.parse(options.latest, options) : NaN;

      value = this.parse(value, options);

      // 86400000 is the number of seconds in a day, this is used to remove
      // the time from the date
      if (isNaN(value) || options.dateOnly && value % 86400000 !== 0) {
        return options.message || this.notValid || "must be a valid date";
      }

      if (!isNaN(earliest) && value < earliest) {
        err = this.tooEarly || "must be no earlier than %{date}";
        err = v.format(err, {date: this.format(earliest, options)});
        errors.push(err);
      }

      if (!isNaN(latest) && value > latest) {
        err = this.tooLate || "must be no later than %{date}";
        err = v.format(err, {date: this.format(latest, options)});
        errors.push(err);
      }

      if (errors.length) {
        return options.message || errors;
      }
    }, {
      // This is the function that will be used to convert input to the number
      // of millis since the epoch.
      // It should return NaN if it's not a valid date.
      parse: function(value, options) {
        if (v.isFunction(v.XDate)) {
          return new v.XDate(value, true).getTime();
        }

        if (v.isDefined(v.moment)) {
          return +v.moment.utc(value);
        }

        throw new Error("Neither XDate or moment.js was found");
      },
      // Formats the given timestamp. Uses ISO8601 to format them.
      // If options.dateOnly is true then only the year, month and day will be
      // output.
      format: function(date, options) {
        var format = options.dateFormat;

        if (v.isFunction(v.XDate)) {
          format = format || (options.dateOnly ? "yyyy-MM-dd" : "yyyy-MM-dd HH:mm:ss");
          return new XDate(date, true).toString(format);
        }

        if (v.isDefined(v.moment)) {
          format = format || (options.dateOnly ? "YYYY-MM-DD" : "YYYY-MM-DD HH:mm:ss");
          return v.moment.utc(date).format(format);
        }

        throw new Error("Neither XDate or moment.js was found");
      }
    }),
    date: function(value, options) {
      options = v.extend({}, options, {dateOnly: true});
      return v.validators.datetime.call(v.validators.datetime, value, options);
    },
    format: function(value, options) {
      if (v.isString(options) || (options instanceof RegExp)) {
        options = {pattern: options};
      }

      options = v.extend({}, this.options, options);

      var message = options.message || this.message || "is invalid"
        , pattern = options.pattern
        , match;

      // Empty values are allowed
      if (v.isEmpty(value)) {
        return;
      }
      if (!v.isString(value)) {
        return message;
      }

      if (v.isString(pattern)) {
        pattern = new RegExp(options.pattern, options.flags);
      }
      match = pattern.exec(value);
      if (!match || match[0].length != value.length) {
        return message;
      }
    },
    inclusion: function(value, options) {
      // Empty values are fine
      if (v.isEmpty(value)) {
        return;
      }
      if (v.isArray(options)) {
        options = {within: options};
      }
      options = v.extend({}, this.options, options);
      if (v.contains(options.within, value)) {
        return;
      }
      var message = options.message ||
        this.message ||
        "^%{value} is not included in the list";
      return v.format(message, {value: value});
    },
    exclusion: function(value, options) {
      // Empty values are fine
      if (v.isEmpty(value)) {
        return;
      }
      if (v.isArray(options)) {
        options = {within: options};
      }
      options = v.extend({}, this.options, options);
      if (!v.contains(options.within, value)) {
        return;
      }
      var message = options.message || this.message || "^%{value} is restricted";
      return v.format(message, {value: value});
    },
    email: v.extend(function(value, options) {
      options = v.extend({}, this.options, options);
      var message = options.message || this.message || "is not a valid email";
      // Empty values are fine
      if (v.isEmpty(value)) {
        return;
      }
      if (!v.isString(value)) {
        return message;
      }
      if (!this.PATTERN.exec(value)) {
        return message;
      }
    }, {
      PATTERN: /^[a-z0-9\u007F-\uffff!#$%&'*+\/=?^_`{|}~-]+(?:\.[a-z0-9\u007F-\uffff!#$%&'*+\/=?^_`{|}~-]+)*@(?:[a-z0-9](?:[a-z0-9-]*[a-z0-9])?\.)+[a-z]{2,}$/i
    }),
    equality: function(value, options, attribute, attributes) {
      if (v.isEmpty(value)) {
        return;
      }

      if (v.isString(options)) {
        options = {attribute: options};
      }
      options = v.extend({}, this.options, options);
      var message = options.message ||
        this.message ||
        "is not equal to %{attribute}";

      if (v.isEmpty(options.attribute) || !v.isString(options.attribute)) {
        throw new Error("The attribute must be a non empty string");
      }

      var otherValue = v.getDeepObjectValue(attributes, options.attribute)
        , comparator = options.comparator || function(v1, v2) {
          return v1 === v2;
        };

      if (!comparator(value, otherValue, options, attribute, attributes)) {
        return v.format(message, {attribute: v.prettify(options.attribute)});
      }
    }
  };

  validate.exposeModule(validate, this, exports, module, define);
}).call(this,
        typeof exports !== 'undefined' ? /* istanbul ignore next */ exports : null,
        typeof module !== 'undefined' ? /* istanbul ignore next */ module : null,
        typeof define !== 'undefined' ? /* istanbul ignore next */ define : null);<|MERGE_RESOLUTION|>--- conflicted
+++ resolved
@@ -55,13 +55,8 @@
     version: {
       major: 0,
       minor: 7,
-<<<<<<< HEAD
-      patch: 0,
+      patch: 1,
       metadata: "development",
-=======
-      patch: 1,
-      metadata: null,
->>>>>>> 24fa0a14
       toString: function() {
         var version = v.format("%{major}.%{minor}.%{patch}", v.version);
         if (!v.isEmpty(v.version.metadata)) {

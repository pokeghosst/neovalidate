--- conflicted
+++ resolved
@@ -1,11 +1,3 @@
-<<<<<<< HEAD
-//     Validate.js 0.8.0
-
-//     (c) 2013-2015 Nicklas Ansman, 2013 Wrapp
-//     Validate.js may be freely distributed under the MIT license.
-//     For all details and documentation:
-//     http://validatejs.org/
-=======
 /*!
  * validate.js 0.9.0
  *
@@ -14,7 +6,6 @@
  * For all details and documentation:
  * http://validatejs.org/
  */
->>>>>>> 8f0bbddb
 
 (function(exports, module, define) {
   "use strict";
